[workspace]
# A separate workspace

[package]
name = "sea-query-binder"
version = "0.4.0"
authors = [ "Valentin Tolmer <valentin@tolmer.fr>", "Ivan Krivosheev <py.krivosheev@gmail.com>" ]
edition = "2021"
description = "Binder traits for connecting sea-query with SQL engines"
license = "MIT OR Apache-2.0"
documentation = "https://docs.rs/sea-query"
repository = "https://github.com/SeaQL/sea-query"
categories = [ "database" ]
keywords = [ "database", "sql", "mysql", "postgres", "sqlite" ]
rust-version = "1.60"

[lib]

[dependencies]
<<<<<<< HEAD
sea-query = { version = "0.28", path = "..", default-features = false, features = ["thread-safe"] }
sqlx = { version = "0.6.1", default-features = false, optional = true }
serde_json = { version = "1", default-features = false, optional = true, features = ["std"] }
chrono = { version = "0.4", default-features = false, optional = true, features = ["clock"] }
postgres-types = { version = "0", default-features = false, optional = true }
rust_decimal = { version = "1", default-features = false, optional = true }
bigdecimal = { version = "0.3", default-features = false, optional = true }
uuid = { version = "1", default-features = false, optional = true }
proc-macro2 = { version = "1", default-features = false, optional = true }
quote = { version = "1", default-features = false, optional = true }
time = { version = "0.3", default-features = false, optional = true, features = ["macros", "formatting"] }
ipnetwork = { version = "0.19", default-features = false, optional = true }
mac_address = { version = "1.1", default-features = false, optional = true }
=======
sea-query = { version = "^0.29", path = "..", features = ["thread-safe"] }
sqlx = { version = "^0.6.1", default-features = false, optional = true }
serde_json = { version = "^1", optional = true }
chrono = { version = "^0.4", default-features = false, features = ["clock"], optional = true }
postgres-types = { version = "^0", optional = true }
rust_decimal = { version = "^1", optional = true }
bigdecimal = { version = "^0.3", optional = true }
uuid = { version = "^1", optional = true }
proc-macro2 = { version = "1", optional = true }
quote = { version = "^1", optional = true }
time = { version = "^0.3", optional = true, features = ["macros", "formatting"] }
ipnetwork = { version = "^0.19", optional = true }
mac_address = { version = "^1.1", optional = true }
>>>>>>> 1410a966

[features]
sqlx-mysql = ["sqlx/mysql"]
sqlx-postgres = ["sqlx/postgres"]
sqlx-sqlite = ["sqlx/sqlite"]
sqlx-any = ["sqlx/any"]
with-chrono = ["sqlx?/chrono", "sea-query/with-chrono", "chrono"]
with-json = ["sqlx?/json", "sea-query/with-json", "serde_json"]
with-rust_decimal = ["sqlx?/decimal", "sea-query/with-rust_decimal", "rust_decimal"]
with-bigdecimal = ["sqlx?/bigdecimal", "sea-query/with-bigdecimal", "bigdecimal"]
with-uuid = ["sqlx?/uuid", "sea-query/with-uuid", "uuid"]
with-time = ["sqlx?/time", "sea-query/with-time", "time"]
with-ipnetwork = ["sqlx?/ipnetwork", "sea-query/with-ipnetwork", "ipnetwork"]
with-mac_address = ["sqlx?/mac_address", "sea-query/with-mac_address", "mac_address"]
postgres-array = ["sea-query/postgres-array"]
runtime-async-std-native-tls = ["sqlx?/runtime-async-std-native-tls"]
runtime-async-std-rustls = ["sqlx?/runtime-async-std-rustls", ]
runtime-actix-native-tls = ["sqlx?/runtime-actix-native-tls"]
runtime-actix-rustls = ["sqlx?/runtime-actix-rustls"]
runtime-tokio-native-tls = ["sqlx?/runtime-tokio-native-tls"]
runtime-tokio-rustls = ["sqlx?/runtime-tokio-rustls"]<|MERGE_RESOLUTION|>--- conflicted
+++ resolved
@@ -17,8 +17,7 @@
 [lib]
 
 [dependencies]
-<<<<<<< HEAD
-sea-query = { version = "0.28", path = "..", default-features = false, features = ["thread-safe"] }
+sea-query = { version = "0.29", path = "..", default-features = false, features = ["thread-safe"] }
 sqlx = { version = "0.6.1", default-features = false, optional = true }
 serde_json = { version = "1", default-features = false, optional = true, features = ["std"] }
 chrono = { version = "0.4", default-features = false, optional = true, features = ["clock"] }
@@ -31,21 +30,6 @@
 time = { version = "0.3", default-features = false, optional = true, features = ["macros", "formatting"] }
 ipnetwork = { version = "0.19", default-features = false, optional = true }
 mac_address = { version = "1.1", default-features = false, optional = true }
-=======
-sea-query = { version = "^0.29", path = "..", features = ["thread-safe"] }
-sqlx = { version = "^0.6.1", default-features = false, optional = true }
-serde_json = { version = "^1", optional = true }
-chrono = { version = "^0.4", default-features = false, features = ["clock"], optional = true }
-postgres-types = { version = "^0", optional = true }
-rust_decimal = { version = "^1", optional = true }
-bigdecimal = { version = "^0.3", optional = true }
-uuid = { version = "^1", optional = true }
-proc-macro2 = { version = "1", optional = true }
-quote = { version = "^1", optional = true }
-time = { version = "^0.3", optional = true, features = ["macros", "formatting"] }
-ipnetwork = { version = "^0.19", optional = true }
-mac_address = { version = "^1.1", optional = true }
->>>>>>> 1410a966
 
 [features]
 sqlx-mysql = ["sqlx/mysql"]
