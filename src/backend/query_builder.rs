use crate::*;
use std::ops::Deref;

const QUOTE: Quote = Quote(b'"', b'"');

pub trait QueryBuilder: QuotedBuilder + EscapeBuilder + TableRefBuilder {
    /// The type of placeholder the builder uses for values, and whether it is numbered.
    fn placeholder(&self) -> (&str, bool) {
        ("?", false)
    }

    /// Prefix for tuples in VALUES list (e.g. ROW for Mysql)
    fn values_list_tuple_prefix(&self) -> &str {
        ""
    }

    /// Translate [`InsertStatement`] into SQL statement.
    fn prepare_insert_statement(&self, insert: &InsertStatement, sql: &mut dyn SqlWriter) {
        self.prepare_insert(insert.replace, sql);

        if let Some(table) = &insert.table {
            write!(sql, " INTO ").unwrap();
            self.prepare_table_ref(table, sql);
            write!(sql, " ").unwrap();
        }

        self.prepare_output(&insert.returning, sql);

        if insert.default_values.is_some() && insert.columns.is_empty() && insert.source.is_none() {
            let num_rows = insert.default_values.unwrap();
            self.insert_default_values(num_rows, sql);
        } else {
            write!(sql, "(").unwrap();
            insert.columns.iter().fold(true, |first, col| {
                if !first {
                    write!(sql, ", ").unwrap()
                }
                col.prepare(sql.as_writer(), self.quote());
                false
            });
            write!(sql, ")").unwrap();

            if let Some(source) = &insert.source {
                write!(sql, " ").unwrap();
                match source {
                    InsertValueSource::Values(values) => {
                        write!(sql, "VALUES ").unwrap();
                        values.iter().fold(true, |first, row| {
                            if !first {
                                write!(sql, ", ").unwrap()
                            }
                            write!(sql, "(").unwrap();
                            row.iter().fold(true, |first, col| {
                                if !first {
                                    write!(sql, ", ").unwrap()
                                }
                                self.prepare_simple_expr(col, sql);
                                false
                            });
                            write!(sql, ")").unwrap();
                            false
                        });
                    }
                    InsertValueSource::Select(select_query) => {
                        self.prepare_select_statement(select_query.deref(), sql);
                    }
                }
            }
        }

        self.prepare_on_conflict(&insert.on_conflict, sql);

        self.prepare_returning(&insert.returning, sql);
    }

    fn prepare_union_statement(
        &self,
        union_type: UnionType,
        select_statement: &SelectStatement,
        sql: &mut dyn SqlWriter,
    ) {
        match union_type {
            UnionType::Intersect => write!(sql, " INTERSECT (").unwrap(),
            UnionType::Distinct => write!(sql, " UNION (").unwrap(),
            UnionType::Except => write!(sql, " EXCEPT (").unwrap(),
            UnionType::All => write!(sql, " UNION ALL (").unwrap(),
        }
        self.prepare_select_statement(select_statement, sql);
        write!(sql, ")").unwrap();
    }

    /// Translate [`SelectStatement`] into SQL statement.
    fn prepare_select_statement(&self, select: &SelectStatement, sql: &mut dyn SqlWriter) {
        write!(sql, "SELECT ").unwrap();

        if let Some(distinct) = &select.distinct {
            self.prepare_select_distinct(distinct, sql);
            write!(sql, " ").unwrap();
        }

        select.selects.iter().fold(true, |first, expr| {
            if !first {
                write!(sql, ", ").unwrap()
            }
            self.prepare_select_expr(expr, sql);
            false
        });

        if !select.from.is_empty() {
            write!(sql, " FROM ").unwrap();
            select.from.iter().fold(true, |first, table_ref| {
                if !first {
                    write!(sql, ", ").unwrap()
                }
                self.prepare_table_ref(table_ref, sql);
                false
            });
        }

        if !select.join.is_empty() {
            for expr in select.join.iter() {
                write!(sql, " ").unwrap();
                self.prepare_join_expr(expr, sql);
            }
        }

        self.prepare_condition(&select.r#where, "WHERE", sql);

        if !select.groups.is_empty() {
            write!(sql, " GROUP BY ").unwrap();
            select.groups.iter().fold(true, |first, expr| {
                if !first {
                    write!(sql, ", ").unwrap()
                }
                self.prepare_simple_expr(expr, sql);
                false
            });
        }

        self.prepare_condition(&select.having, "HAVING", sql);

        if !select.unions.is_empty() {
            select.unions.iter().for_each(|(union_type, query)| {
                self.prepare_union_statement(*union_type, query, sql);
            });
        }

        if !select.orders.is_empty() {
            write!(sql, " ORDER BY ").unwrap();
            select.orders.iter().fold(true, |first, expr| {
                if !first {
                    write!(sql, ", ").unwrap()
                }
                self.prepare_order_expr(expr, sql);
                false
            });
        }

        self.prepare_select_limit_offset(select, sql);

        if let Some(lock) = &select.lock {
            write!(sql, " ").unwrap();
            self.prepare_select_lock(lock, sql);
        }

        if let Some((name, query)) = &select.window {
            write!(sql, " WINDOW ").unwrap();
            name.prepare(sql.as_writer(), self.quote());
            write!(sql, " AS ").unwrap();
            self.prepare_window_statement(query, sql);
        }
    }

    // Translate the LIMIT and OFFSET expression in [`SelectStatement`]
    fn prepare_select_limit_offset(&self, select: &SelectStatement, sql: &mut dyn SqlWriter) {
        if let Some(limit) = &select.limit {
            write!(sql, " LIMIT ").unwrap();
            self.prepare_value(limit, sql);
        }

        if let Some(offset) = &select.offset {
            write!(sql, " OFFSET ").unwrap();
            self.prepare_value(offset, sql);
        }
    }

    /// Translate [`UpdateStatement`] into SQL statement.
    fn prepare_update_statement(&self, update: &UpdateStatement, sql: &mut dyn SqlWriter) {
        write!(sql, "UPDATE ").unwrap();

        if let Some(table) = &update.table {
            self.prepare_table_ref(table, sql);
        }

        write!(sql, " SET ").unwrap();

        update.values.iter().fold(true, |first, row| {
            if !first {
                write!(sql, ", ").unwrap()
            }
            let (col, v) = row;
            col.prepare(sql.as_writer(), self.quote());
            write!(sql, " = ").unwrap();
            self.prepare_simple_expr(v, sql);
            false
        });

        self.prepare_output(&update.returning, sql);

        self.prepare_condition(&update.r#where, "WHERE", sql);

        self.prepare_update_order_by(update, sql);

        self.prepare_update_limit(update, sql);

        self.prepare_returning(&update.returning, sql);
    }

    /// Translate ORDER BY expression in [`UpdateStatement`].
    fn prepare_update_order_by(&self, update: &UpdateStatement, sql: &mut dyn SqlWriter) {
        if !update.orders.is_empty() {
            write!(sql, " ORDER BY ").unwrap();
            update.orders.iter().fold(true, |first, expr| {
                if !first {
                    write!(sql, ", ").unwrap();
                }
                self.prepare_order_expr(expr, sql);
                false
            });
        }
    }

    /// Translate LIMIT expression in [`UpdateStatement`].
    fn prepare_update_limit(&self, update: &UpdateStatement, sql: &mut dyn SqlWriter) {
        if let Some(limit) = &update.limit {
            write!(sql, " LIMIT ").unwrap();
            self.prepare_value(limit, sql);
        }
    }

    /// Translate [`DeleteStatement`] into SQL statement.
    fn prepare_delete_statement(&self, delete: &DeleteStatement, sql: &mut dyn SqlWriter) {
        write!(sql, "DELETE ").unwrap();

        if let Some(table) = &delete.table {
            write!(sql, "FROM ").unwrap();
            self.prepare_table_ref(table, sql);
        }

<<<<<<< HEAD
        self.prepare_condition(&delete.r#where, "WHERE", sql);
=======
        self.prepare_output(&delete.returning, sql);

        self.prepare_condition(&delete.wherei, "WHERE", sql);
>>>>>>> 02eb112b

        self.prepare_delete_order_by(delete, sql);

        self.prepare_delete_limit(delete, sql);

        self.prepare_returning(&delete.returning, sql);
    }

    /// Translate ORDER BY expression in [`DeleteStatement`].
    fn prepare_delete_order_by(&self, delete: &DeleteStatement, sql: &mut dyn SqlWriter) {
        if !delete.orders.is_empty() {
            write!(sql, " ORDER BY ").unwrap();
            delete.orders.iter().fold(true, |first, expr| {
                if !first {
                    write!(sql, ", ").unwrap();
                }
                self.prepare_order_expr(expr, sql);
                false
            });
        }
    }

    /// Translate LIMIT expression in [`DeleteStatement`].
    fn prepare_delete_limit(&self, delete: &DeleteStatement, sql: &mut dyn SqlWriter) {
        if let Some(limit) = &delete.limit {
            write!(sql, " LIMIT ").unwrap();
            self.prepare_value(limit, sql);
        }
    }

    /// Translate [`SimpleExpr`] into SQL statement.
    fn prepare_simple_expr(&self, simple_expr: &SimpleExpr, sql: &mut dyn SqlWriter) {
        self.prepare_simple_expr_common(simple_expr, sql);
    }

    fn prepare_simple_expr_common(&self, simple_expr: &SimpleExpr, sql: &mut dyn SqlWriter) {
        match simple_expr {
            SimpleExpr::Column(column_ref) => {
                self.prepare_column_ref(column_ref, sql);
            }
            SimpleExpr::Tuple(exprs) => {
                self.prepare_tuple(exprs, sql);
            }
            SimpleExpr::Unary(op, expr) => {
                self.prepare_un_oper(op, sql);
                write!(sql, " ").unwrap();
                self.prepare_simple_expr(expr, sql);
            }
            SimpleExpr::FunctionCall(func) => {
                self.prepare_function(&func.func, sql);
                self.prepare_tuple(&func.args, sql);
            }
            SimpleExpr::Binary(left, op, right) => match (op, right.as_ref()) {
                (BinOper::In, SimpleExpr::Tuple(t)) if t.is_empty() => {
                    self.binary_expr(&1i32.into(), &BinOper::Equal, &2i32.into(), sql)
                }
                (BinOper::NotIn, SimpleExpr::Tuple(t)) if t.is_empty() => {
                    self.binary_expr(&1i32.into(), &BinOper::Equal, &1i32.into(), sql)
                }
                _ => self.binary_expr(left, op, right, sql),
            },
            SimpleExpr::SubQuery(oper, sel) => {
                if let Some(oper) = oper {
                    self.prepare_sub_query_oper(oper, sql);
                }
                write!(sql, "(").unwrap();
                self.prepare_query_statement(sel.deref(), sql);
                write!(sql, ")").unwrap();
            }
            SimpleExpr::Value(val) => {
                self.prepare_value(val, sql);
            }
            SimpleExpr::Values(list) => {
                write!(sql, "(").unwrap();
                list.iter().fold(true, |first, val| {
                    if !first {
                        write!(sql, ", ").unwrap();
                    }
                    self.prepare_value(val, sql);
                    false
                });
                write!(sql, ")").unwrap();
            }
            SimpleExpr::Custom(s) => {
                write!(sql, "{s}").unwrap();
            }
            SimpleExpr::CustomWithExpr(expr, values) => {
                let (placeholder, numbered) = self.placeholder();
                let mut tokenizer = Tokenizer::new(expr).iter().peekable();
                let mut count = 0;
                while let Some(token) = tokenizer.next() {
                    match token {
                        Token::Punctuation(mark) if mark == placeholder => match tokenizer.peek() {
                            Some(Token::Punctuation(mark)) if mark == placeholder => {
                                write!(sql, "{mark}").unwrap();
                                tokenizer.next();
                            }
                            Some(Token::Unquoted(tok)) if numbered => {
                                if let Ok(num) = tok.parse::<usize>() {
                                    self.prepare_simple_expr(&values[num - 1], sql);
                                }
                                tokenizer.next();
                            }
                            _ => {
                                self.prepare_simple_expr(&values[count], sql);
                                count += 1;
                            }
                        },
                        _ => write!(sql, "{token}").unwrap(),
                    };
                }
            }
            SimpleExpr::Keyword(keyword) => {
                self.prepare_keyword(keyword, sql);
            }
            SimpleExpr::AsEnum(_, expr) => {
                self.prepare_simple_expr(expr, sql);
            }
            SimpleExpr::Case(case_stmt) => {
                self.prepare_case_statement(case_stmt, sql);
            }
            SimpleExpr::Constant(val) => {
                self.prepare_constant(val, sql);
            }
        }
    }

    /// Translate [`CaseStatement`] into SQL statement.
    fn prepare_case_statement(&self, stmts: &CaseStatement, sql: &mut dyn SqlWriter) {
        write!(sql, "(CASE").unwrap();

        let CaseStatement { when, r#else } = stmts;

        for case in when.iter() {
            write!(sql, " WHEN (").unwrap();
            self.prepare_condition_where(&case.condition, sql);
            write!(sql, ") THEN ").unwrap();

            self.prepare_simple_expr(&case.result, sql);
        }
        if let Some(r#else) = r#else.clone() {
            write!(sql, " ELSE ").unwrap();
            self.prepare_simple_expr(&r#else, sql);
        }

        write!(sql, " END)").unwrap();
    }

    /// Translate [`SelectDistinct`] into SQL statement.
    fn prepare_select_distinct(&self, select_distinct: &SelectDistinct, sql: &mut dyn SqlWriter) {
        match select_distinct {
            SelectDistinct::All => write!(sql, "ALL").unwrap(),
            SelectDistinct::Distinct => write!(sql, "DISTINCT").unwrap(),
            _ => {}
        }
    }

    /// Translate [`LockType`] into SQL statement.
    fn prepare_select_lock(&self, lock: &LockClause, sql: &mut dyn SqlWriter) {
        write!(
            sql,
            "FOR {}",
            match lock.r#type {
                LockType::Update => "UPDATE",
                LockType::NoKeyUpdate => "NO KEY UPDATE",
                LockType::Share => "SHARE",
                LockType::KeyShare => "KEY SHARE",
            }
        )
        .unwrap();
        if !lock.tables.is_empty() {
            write!(sql, " OF ").unwrap();
            lock.tables.iter().fold(true, |first, table_ref| {
                if !first {
                    write!(sql, ", ").unwrap();
                }
                self.prepare_table_ref(table_ref, sql);
                false
            });
        }
        if let Some(behavior) = lock.behavior {
            match behavior {
                LockBehavior::Nowait => write!(sql, " NOWAIT").unwrap(),
                LockBehavior::SkipLocked => write!(sql, " SKIP LOCKED").unwrap(),
            }
        }
    }

    /// Translate [`SelectExpr`] into SQL statement.
    fn prepare_select_expr(&self, select_expr: &SelectExpr, sql: &mut dyn SqlWriter) {
        self.prepare_simple_expr(&select_expr.expr, sql);
        match &select_expr.window {
            Some(WindowSelectType::Name(name)) => {
                write!(sql, " OVER ").unwrap();
                name.prepare(sql.as_writer(), self.quote())
            }
            Some(WindowSelectType::Query(window)) => {
                write!(sql, " OVER ").unwrap();
                write!(sql, "( ").unwrap();
                self.prepare_window_statement(window, sql);
                write!(sql, " )").unwrap();
            }
            None => {}
        };

        match &select_expr.alias {
            Some(alias) => {
                write!(sql, " AS ").unwrap();
                alias.prepare(sql.as_writer(), self.quote());
            }
            None => {}
        };
    }

    /// Translate [`JoinExpr`] into SQL statement.
    fn prepare_join_expr(&self, join_expr: &JoinExpr, sql: &mut dyn SqlWriter) {
        self.prepare_join_type(&join_expr.join, sql);
        write!(sql, " ").unwrap();
        self.prepare_join_table_ref(join_expr, sql);
        if let Some(on) = &join_expr.on {
            self.prepare_join_on(on, sql);
        }
    }

    fn prepare_join_table_ref(&self, join_expr: &JoinExpr, sql: &mut dyn SqlWriter) {
        if join_expr.lateral {
            write!(sql, "LATERAL ").unwrap();
        }
        self.prepare_table_ref(&join_expr.table, sql);
    }

    /// Translate [`TableRef`] into SQL statement.
    fn prepare_table_ref(&self, table_ref: &TableRef, sql: &mut dyn SqlWriter) {
        match table_ref {
            TableRef::SubQuery(query, alias) => {
                write!(sql, "(").unwrap();
                self.prepare_select_statement(query, sql);
                write!(sql, ")").unwrap();
                write!(sql, " AS ").unwrap();
                alias.prepare(sql.as_writer(), self.quote());
            }
            TableRef::ValuesList(values, alias) => {
                write!(sql, "(").unwrap();
                self.prepare_values_list(values, sql);
                write!(sql, ")").unwrap();
                write!(sql, " AS ").unwrap();
                alias.prepare(sql.as_writer(), self.quote());
            }
            TableRef::FunctionCall(func, alias) => {
                self.prepare_function(&func.func, sql);
                self.prepare_tuple(&func.args, sql);
                write!(sql, " AS ").unwrap();
                alias.prepare(sql.as_writer(), self.quote());
            }
            _ => self.prepare_table_ref_iden(table_ref, sql),
        }
    }

    fn prepare_column_ref(&self, column_ref: &ColumnRef, sql: &mut dyn SqlWriter) {
        match column_ref {
            ColumnRef::Column(column) => column.prepare(sql.as_writer(), self.quote()),
            ColumnRef::TableColumn(table, column) => {
                table.prepare(sql.as_writer(), self.quote());
                write!(sql, ".").unwrap();
                column.prepare(sql.as_writer(), self.quote());
            }
            ColumnRef::SchemaTableColumn(schema, table, column) => {
                schema.prepare(sql.as_writer(), self.quote());
                write!(sql, ".").unwrap();
                table.prepare(sql.as_writer(), self.quote());
                write!(sql, ".").unwrap();
                column.prepare(sql.as_writer(), self.quote());
            }
            ColumnRef::Asterisk => {
                write!(sql, "*").unwrap();
            }
            ColumnRef::TableAsterisk(table) => {
                table.prepare(sql.as_writer(), self.quote());
                write!(sql, ".*").unwrap();
            }
        };
    }

    /// Translate [`UnOper`] into SQL statement.
    fn prepare_un_oper(&self, un_oper: &UnOper, sql: &mut dyn SqlWriter) {
        write!(
            sql,
            "{}",
            match un_oper {
                UnOper::Not => "NOT",
            }
        )
        .unwrap();
    }

    fn prepare_bin_oper_common(&self, bin_oper: &BinOper, sql: &mut dyn SqlWriter) {
        write!(
            sql,
            "{}",
            match bin_oper {
                BinOper::And => "AND",
                BinOper::Or => "OR",
                BinOper::Like => "LIKE",
                BinOper::NotLike => "NOT LIKE",
                BinOper::Is => "IS",
                BinOper::IsNot => "IS NOT",
                BinOper::In => "IN",
                BinOper::NotIn => "NOT IN",
                BinOper::Between => "BETWEEN",
                BinOper::NotBetween => "NOT BETWEEN",
                BinOper::Equal => "=",
                BinOper::NotEqual => "<>",
                BinOper::SmallerThan => "<",
                BinOper::GreaterThan => ">",
                BinOper::SmallerThanOrEqual => "<=",
                BinOper::GreaterThanOrEqual => ">=",
                BinOper::Add => "+",
                BinOper::Sub => "-",
                BinOper::Mul => "*",
                BinOper::Div => "/",
                BinOper::Mod => "%",
                BinOper::LShift => "<<",
                BinOper::RShift => ">>",
                BinOper::As => "AS",
                BinOper::Escape => "ESCAPE",
                #[allow(unreachable_patterns)]
                _ => unimplemented!(),
            }
        )
        .unwrap();
    }

    /// Translate [`BinOper`] into SQL statement.
    fn prepare_bin_oper(&self, bin_oper: &BinOper, sql: &mut dyn SqlWriter) {
        self.prepare_bin_oper_common(bin_oper, sql);
    }

    /// Translate [`SubQueryOper`] into SQL statement.
    fn prepare_sub_query_oper(&self, oper: &SubQueryOper, sql: &mut dyn SqlWriter) {
        write!(
            sql,
            "{}",
            match oper {
                SubQueryOper::Exists => "EXISTS",
                SubQueryOper::Any => "ANY",
                SubQueryOper::Some => "SOME",
                SubQueryOper::All => "ALL",
            }
        )
        .unwrap();
    }

    /// Translate [`LogicalChainOper`] into SQL statement.
    fn prepare_logical_chain_oper(
        &self,
        log_chain_oper: &LogicalChainOper,
        i: usize,
        length: usize,
        sql: &mut dyn SqlWriter,
    ) {
        let (simple_expr, oper) = match log_chain_oper {
            LogicalChainOper::And(simple_expr) => (simple_expr, "AND"),
            LogicalChainOper::Or(simple_expr) => (simple_expr, "OR"),
        };
        if i > 0 {
            write!(sql, " {oper} ").unwrap();
        }
        let both_binary = match simple_expr {
            SimpleExpr::Binary(_, _, right) => {
                matches!(right.as_ref(), SimpleExpr::Binary(_, _, _))
            }
            _ => false,
        };
        let need_parentheses = length > 1 && both_binary;
        if need_parentheses {
            write!(sql, "(").unwrap();
        }
        self.prepare_simple_expr(simple_expr, sql);
        if need_parentheses {
            write!(sql, ")").unwrap();
        }
    }

    /// Translate [`Function`] into SQL statement.
    fn prepare_function_common(&self, function: &Function, sql: &mut dyn SqlWriter) {
        if let Function::Custom(iden) = function {
            iden.unquoted(sql.as_writer());
        } else {
            write!(
                sql,
                "{}",
                match function {
                    Function::Max => "MAX",
                    Function::Min => "MIN",
                    Function::Sum => "SUM",
                    Function::Avg => "AVG",
                    Function::Abs => "ABS",
                    Function::Coalesce => "COALESCE",
                    Function::Count => "COUNT",
                    Function::IfNull => self.if_null_function(),
                    Function::CharLength => self.char_length_function(),
                    Function::Cast => "CAST",
                    Function::Lower => "LOWER",
                    Function::Upper => "UPPER",
                    Function::BitAnd => "BIT_AND",
                    Function::BitOr => "BIT_OR",
                    Function::Custom(_) => "",
                    Function::Random => self.random_function(),
                    #[cfg(feature = "backend-postgres")]
                    Function::PgFunction(_) => unimplemented!(),
                }
            )
            .unwrap();
        }
    }

    /// Translate [`QueryStatement`] into SQL statement.
    fn prepare_query_statement(&self, query: &SubQueryStatement, sql: &mut dyn SqlWriter);

    fn prepare_with_query(&self, query: &WithQuery, sql: &mut dyn SqlWriter) {
        self.prepare_with_clause(&query.with_clause, sql);
        self.prepare_query_statement(query.query.as_ref().unwrap().deref(), sql);
    }

    fn prepare_with_clause(&self, with_clause: &WithClause, sql: &mut dyn SqlWriter) {
        self.prepare_with_clause_start(with_clause, sql);
        self.prepare_with_clause_common_tables(with_clause, sql);
        if with_clause.recursive {
            self.prepare_with_clause_recursive_options(with_clause, sql);
        }
    }

    fn prepare_with_clause_recursive_options(
        &self,
        with_clause: &WithClause,
        sql: &mut dyn SqlWriter,
    ) {
        if with_clause.recursive {
            if let Some(search) = &with_clause.search {
                write!(
                    sql,
                    "SEARCH {} FIRST BY ",
                    match &search.order.as_ref().unwrap() {
                        SearchOrder::BREADTH => "BREADTH",
                        SearchOrder::DEPTH => "DEPTH",
                    }
                )
                .unwrap();

                self.prepare_simple_expr(&search.expr.as_ref().unwrap().expr, sql);

                write!(sql, " SET ").unwrap();

                search
                    .expr
                    .as_ref()
                    .unwrap()
                    .alias
                    .as_ref()
                    .unwrap()
                    .prepare(sql.as_writer(), self.quote());
                write!(sql, " ").unwrap();
            }
            if let Some(cycle) = &with_clause.cycle {
                write!(sql, "CYCLE ").unwrap();

                self.prepare_simple_expr(cycle.expr.as_ref().unwrap(), sql);

                write!(sql, " SET ").unwrap();

                cycle
                    .set_as
                    .as_ref()
                    .unwrap()
                    .prepare(sql.as_writer(), self.quote());
                write!(sql, " USING ").unwrap();
                cycle
                    .using
                    .as_ref()
                    .unwrap()
                    .prepare(sql.as_writer(), self.quote());
                write!(sql, " ").unwrap();
            }
        }
    }

    fn prepare_with_clause_common_tables(&self, with_clause: &WithClause, sql: &mut dyn SqlWriter) {
        let mut cte_first = true;
        assert_ne!(
            with_clause.cte_expressions.len(),
            0,
            "Cannot build a with query that has no common table expression!"
        );

        if with_clause.recursive {
            assert_eq!(
                with_clause.cte_expressions.len(),
                1,
                "Cannot build a recursive query with more than one common table! \
                A recursive with query must have a single cte inside it that has a union query of \
                two queries!"
            );
        }
        for cte in &with_clause.cte_expressions {
            if !cte_first {
                write!(sql, ", ").unwrap();
            }
            cte_first = false;

            self.prepare_with_query_clause_common_table(cte, sql);
        }
    }

    fn prepare_with_query_clause_common_table(
        &self,
        cte: &CommonTableExpression,
        sql: &mut dyn SqlWriter,
    ) {
        cte.table_name
            .as_ref()
            .unwrap()
            .prepare(sql.as_writer(), self.quote());

        if cte.cols.is_empty() {
            write!(sql, " ").unwrap();
        } else {
            write!(sql, " (").unwrap();

            let mut col_first = true;
            for col in &cte.cols {
                if !col_first {
                    write!(sql, ", ").unwrap();
                }
                col_first = false;
                col.prepare(sql.as_writer(), self.quote());
            }

            write!(sql, ") ").unwrap();
        }

        write!(sql, "AS ").unwrap();

        self.prepare_with_query_clause_materialization(cte, sql);

        write!(sql, "(").unwrap();

        self.prepare_query_statement(cte.query.as_ref().unwrap().deref(), sql);

        write!(sql, ") ").unwrap();
    }

    fn prepare_with_query_clause_materialization(
        &self,
        cte: &CommonTableExpression,
        sql: &mut dyn SqlWriter,
    ) {
        if let Some(materialized) = cte.materialized {
            write!(
                sql,
                "{} MATERIALIZED ",
                if materialized { "" } else { "NOT" }
            )
            .unwrap()
        }
    }

    fn prepare_with_clause_start(&self, with_clause: &WithClause, sql: &mut dyn SqlWriter) {
        write!(sql, "WITH ").unwrap();

        if with_clause.recursive {
            write!(sql, "RECURSIVE ").unwrap();
        }
    }

    fn prepare_insert(&self, replace: bool, sql: &mut dyn SqlWriter) {
        if replace {
            write!(sql, "REPLACE").unwrap();
        } else {
            write!(sql, "INSERT").unwrap();
        }
    }

    fn prepare_function(&self, function: &Function, sql: &mut dyn SqlWriter) {
        self.prepare_function_common(function, sql)
    }

    /// Translate [`JoinType`] into SQL statement.
    fn prepare_join_type(&self, join_type: &JoinType, sql: &mut dyn SqlWriter) {
        self.prepare_join_type_common(join_type, sql)
    }

    fn prepare_join_type_common(&self, join_type: &JoinType, sql: &mut dyn SqlWriter) {
        write!(
            sql,
            "{}",
            match join_type {
                JoinType::Join => "JOIN",
                JoinType::CrossJoin => "CROSS JOIN",
                JoinType::InnerJoin => "INNER JOIN",
                JoinType::LeftJoin => "LEFT JOIN",
                JoinType::RightJoin => "RIGHT JOIN",
                JoinType::FullOuterJoin => "FULL OUTER JOIN",
            }
        )
        .unwrap()
    }

    /// Translate [`OrderExpr`] into SQL statement.
    fn prepare_order_expr(&self, order_expr: &OrderExpr, sql: &mut dyn SqlWriter) {
        if !matches!(order_expr.order, Order::Field(_)) {
            self.prepare_simple_expr(&order_expr.expr, sql);
        }
        self.prepare_order(order_expr, sql);
    }

    /// Translate [`JoinOn`] into SQL statement.
    fn prepare_join_on(&self, join_on: &JoinOn, sql: &mut dyn SqlWriter) {
        match join_on {
            JoinOn::Condition(c) => self.prepare_condition(c, "ON", sql),
            JoinOn::Columns(_c) => unimplemented!(),
        }
    }

    /// Translate [`Order`] into SQL statement.
    fn prepare_order(&self, order_expr: &OrderExpr, sql: &mut dyn SqlWriter) {
        match &order_expr.order {
            Order::Asc => write!(sql, " ASC").unwrap(),
            Order::Desc => write!(sql, " DESC").unwrap(),
            Order::Field(values) => self.prepare_field_order(order_expr, values, sql),
        }
    }

    /// Translate [`Order::Field`] into SQL statement
    fn prepare_field_order(
        &self,
        order_expr: &OrderExpr,
        values: &Values,
        sql: &mut dyn SqlWriter,
    ) {
        write!(sql, "CASE ").unwrap();
        let mut i = 0;
        for value in &values.0 {
            write!(sql, "WHEN ").unwrap();
            self.prepare_simple_expr(&order_expr.expr, sql);
            write!(sql, "=").unwrap();
            let value = self.value_to_string(value);
            write!(sql, "{value}").unwrap();
            write!(sql, " THEN {i} ").unwrap();
            i += 1;
        }
        write!(sql, "ELSE {i} END").unwrap();
    }

    /// Write [`Value`] into SQL statement as parameter.
    fn prepare_value(&self, value: &Value, sql: &mut dyn SqlWriter);

    /// Write [`Value`] inline.
    fn prepare_constant(&self, value: &Value, sql: &mut dyn SqlWriter) {
        let string = self.value_to_string(value);
        write!(sql, "{string}").unwrap();
    }

    /// Translate a `&[ValueTuple]` into a VALUES list.
    fn prepare_values_list(&self, value_tuples: &[ValueTuple], sql: &mut dyn SqlWriter) {
        write!(sql, "VALUES ").unwrap();
        value_tuples.iter().fold(true, |first, value_tuple| {
            if !first {
                write!(sql, ", ").unwrap();
            }
            write!(sql, "{}", self.values_list_tuple_prefix()).unwrap();
            write!(sql, "(").unwrap();
            value_tuple.clone().into_iter().fold(true, |first, value| {
                if !first {
                    write!(sql, ", ").unwrap();
                }
                self.prepare_value(&value, sql);
                false
            });

            write!(sql, ")").unwrap();
            false
        });
    }

    /// Translate [`SimpleExpr::Tuple`] into SQL statement.
    fn prepare_tuple(&self, exprs: &[SimpleExpr], sql: &mut dyn SqlWriter) {
        write!(sql, "(").unwrap();
        exprs.iter().fold(true, |first, expr| {
            if !first {
                write!(sql, ", ").unwrap();
            }
            self.prepare_simple_expr(expr, sql);
            false
        });
        write!(sql, ")").unwrap();
    }

    /// Translate [`Keyword`] into SQL statement.
    fn prepare_keyword(&self, keyword: &Keyword, sql: &mut dyn SqlWriter) {
        match keyword {
            Keyword::Null => write!(sql, "NULL").unwrap(),
            Keyword::CurrentDate => write!(sql, "CURRENT_DATE").unwrap(),
            Keyword::CurrentTime => write!(sql, "CURRENT_TIME").unwrap(),
            Keyword::CurrentTimestamp => write!(sql, "CURRENT_TIMESTAMP").unwrap(),
            Keyword::Custom(iden) => iden.unquoted(sql.as_writer()),
        }
    }

    /// Convert a SQL value into syntax-specific string
    fn value_to_string(&self, v: &Value) -> String {
        let mut s = String::new();
        match v {
            Value::Bool(None)
            | Value::TinyInt(None)
            | Value::SmallInt(None)
            | Value::Int(None)
            | Value::BigInt(None)
            | Value::TinyUnsigned(None)
            | Value::SmallUnsigned(None)
            | Value::Unsigned(None)
            | Value::BigUnsigned(None)
            | Value::Float(None)
            | Value::Double(None)
            | Value::String(None)
            | Value::Char(None)
            | Value::Bytes(None) => write!(s, "NULL").unwrap(),
            #[cfg(feature = "with-json")]
            Value::Json(None) => write!(s, "NULL").unwrap(),
            #[cfg(feature = "with-chrono")]
            Value::ChronoDate(None) => write!(s, "NULL").unwrap(),
            #[cfg(feature = "with-chrono")]
            Value::ChronoTime(None) => write!(s, "NULL").unwrap(),
            #[cfg(feature = "with-chrono")]
            Value::ChronoDateTime(None) => write!(s, "NULL").unwrap(),
            #[cfg(feature = "with-chrono")]
            Value::ChronoDateTimeUtc(None) => write!(s, "NULL").unwrap(),
            #[cfg(feature = "with-chrono")]
            Value::ChronoDateTimeLocal(None) => write!(s, "NULL").unwrap(),
            #[cfg(feature = "with-chrono")]
            Value::ChronoDateTimeWithTimeZone(None) => write!(s, "NULL").unwrap(),
            #[cfg(feature = "with-time")]
            Value::TimeDate(None) => write!(s, "NULL").unwrap(),
            #[cfg(feature = "with-time")]
            Value::TimeTime(None) => write!(s, "NULL").unwrap(),
            #[cfg(feature = "with-time")]
            Value::TimeDateTime(None) => write!(s, "NULL").unwrap(),
            #[cfg(feature = "with-time")]
            Value::TimeDateTimeWithTimeZone(None) => write!(s, "NULL").unwrap(),
            #[cfg(feature = "with-rust_decimal")]
            Value::Decimal(None) => write!(s, "NULL").unwrap(),
            #[cfg(feature = "with-bigdecimal")]
            Value::BigDecimal(None) => write!(s, "NULL").unwrap(),
            #[cfg(feature = "with-uuid")]
            Value::Uuid(None) => write!(s, "NULL").unwrap(),
            #[cfg(feature = "with-ipnetwork")]
            Value::IpNetwork(None) => write!(s, "NULL").unwrap(),
            #[cfg(feature = "with-mac_address")]
            Value::MacAddress(None) => write!(s, "NULL").unwrap(),
            #[cfg(feature = "postgres-array")]
            Value::Array(_, None) => write!(s, "NULL").unwrap(),
            Value::Bool(Some(b)) => write!(s, "{}", if *b { "TRUE" } else { "FALSE" }).unwrap(),
            Value::TinyInt(Some(v)) => write!(s, "{v}").unwrap(),
            Value::SmallInt(Some(v)) => write!(s, "{v}").unwrap(),
            Value::Int(Some(v)) => write!(s, "{v}").unwrap(),
            Value::BigInt(Some(v)) => write!(s, "{v}").unwrap(),
            Value::TinyUnsigned(Some(v)) => write!(s, "{v}").unwrap(),
            Value::SmallUnsigned(Some(v)) => write!(s, "{v}").unwrap(),
            Value::Unsigned(Some(v)) => write!(s, "{v}").unwrap(),
            Value::BigUnsigned(Some(v)) => write!(s, "{v}").unwrap(),
            Value::Float(Some(v)) => write!(s, "{v}").unwrap(),
            Value::Double(Some(v)) => write!(s, "{v}").unwrap(),
            Value::String(Some(v)) => self.write_string_quoted(v, &mut s),
            Value::Char(Some(v)) => {
                self.write_string_quoted(std::str::from_utf8(&[*v as u8]).unwrap(), &mut s)
            }
            Value::Bytes(Some(v)) => write!(
                s,
                "x'{}'",
                v.iter().map(|b| format!("{b:02X}")).collect::<String>()
            )
            .unwrap(),
            #[cfg(feature = "with-json")]
            Value::Json(Some(v)) => self.write_string_quoted(&v.to_string(), &mut s),
            #[cfg(feature = "with-chrono")]
            Value::ChronoDate(Some(v)) => write!(s, "'{}'", v.format("%Y-%m-%d")).unwrap(),
            #[cfg(feature = "with-chrono")]
            Value::ChronoTime(Some(v)) => write!(s, "'{}'", v.format("%H:%M:%S")).unwrap(),
            #[cfg(feature = "with-chrono")]
            Value::ChronoDateTime(Some(v)) => {
                write!(s, "'{}'", v.format("%Y-%m-%d %H:%M:%S")).unwrap()
            }
            #[cfg(feature = "with-chrono")]
            Value::ChronoDateTimeUtc(Some(v)) => {
                write!(s, "'{}'", v.format("%Y-%m-%d %H:%M:%S %:z")).unwrap()
            }
            #[cfg(feature = "with-chrono")]
            Value::ChronoDateTimeLocal(Some(v)) => {
                write!(s, "'{}'", v.format("%Y-%m-%d %H:%M:%S %:z")).unwrap()
            }
            #[cfg(feature = "with-chrono")]
            Value::ChronoDateTimeWithTimeZone(Some(v)) => {
                write!(s, "'{}'", v.format("%Y-%m-%d %H:%M:%S %:z")).unwrap()
            }
            #[cfg(feature = "with-time")]
            Value::TimeDate(Some(v)) => {
                write!(s, "'{}'", v.format(time_format::FORMAT_DATE).unwrap()).unwrap()
            }
            #[cfg(feature = "with-time")]
            Value::TimeTime(Some(v)) => {
                write!(s, "'{}'", v.format(time_format::FORMAT_TIME).unwrap()).unwrap()
            }
            #[cfg(feature = "with-time")]
            Value::TimeDateTime(Some(v)) => {
                write!(s, "'{}'", v.format(time_format::FORMAT_DATETIME).unwrap()).unwrap()
            }
            #[cfg(feature = "with-time")]
            Value::TimeDateTimeWithTimeZone(Some(v)) => write!(
                s,
                "'{}'",
                v.format(time_format::FORMAT_DATETIME_TZ).unwrap()
            )
            .unwrap(),
            #[cfg(feature = "with-rust_decimal")]
            Value::Decimal(Some(v)) => write!(s, "{v}").unwrap(),
            #[cfg(feature = "with-bigdecimal")]
            Value::BigDecimal(Some(v)) => write!(s, "{v}").unwrap(),
            #[cfg(feature = "with-uuid")]
            Value::Uuid(Some(v)) => write!(s, "'{v}'").unwrap(),
            #[cfg(feature = "postgres-array")]
            Value::Array(_, Some(v)) => write!(
                s,
                "ARRAY [{}]",
                v.iter()
                    .map(|element| self.value_to_string(element))
                    .collect::<Vec<String>>()
                    .join(",")
            )
            .unwrap(),
            #[cfg(feature = "with-ipnetwork")]
            Value::IpNetwork(Some(v)) => write!(s, "'{v}'").unwrap(),
            #[cfg(feature = "with-mac_address")]
            Value::MacAddress(Some(v)) => write!(s, "'{v}'").unwrap(),
        };
        s
    }

    #[doc(hidden)]
    /// Write ON CONFLICT expression
    fn prepare_on_conflict(&self, on_conflict: &Option<OnConflict>, sql: &mut dyn SqlWriter) {
        if let Some(on_conflict) = on_conflict {
            self.prepare_on_conflict_keywords(sql);
            self.prepare_on_conflict_target(&on_conflict.target, sql);
            self.prepare_on_conflict_condition(&on_conflict.target_where, sql);
            self.prepare_on_conflict_action(&on_conflict.action, sql);
            self.prepare_on_conflict_condition(&on_conflict.action_where, sql);
        }
    }

    #[doc(hidden)]
    /// Write ON CONFLICT target
    fn prepare_on_conflict_target(
        &self,
        on_conflict_target: &Option<OnConflictTarget>,
        sql: &mut dyn SqlWriter,
    ) {
        if let Some(target) = on_conflict_target {
            match target {
                OnConflictTarget::ConflictColumns(columns) => {
                    write!(sql, "(").unwrap();
                    columns.iter().fold(true, |first, col| {
                        if !first {
                            write!(sql, ", ").unwrap()
                        }
                        col.prepare(sql.as_writer(), self.quote());
                        false
                    });
                    write!(sql, ")").unwrap();
                }
            }
        }
    }

    #[doc(hidden)]
    /// Write ON CONFLICT action
    fn prepare_on_conflict_action(
        &self,
        on_conflict_action: &Option<OnConflictAction>,
        sql: &mut dyn SqlWriter,
    ) {
        if let Some(action) = on_conflict_action {
            match action {
                OnConflictAction::DoNothing => {
                    write!(sql, " DO NOTHING").unwrap();
                }
                OnConflictAction::Update(update_strats) => {
                    self.prepare_on_conflict_do_update_keywords(sql);
                    update_strats.iter().fold(true, |first, update_strat| {
                        if !first {
                            write!(sql, ", ").unwrap()
                        }
                        match update_strat {
                            OnConflictUpdate::Column(col) => {
                                col.prepare(sql.as_writer(), self.quote());
                                write!(sql, " = ").unwrap();
                                self.prepare_on_conflict_excluded_table(col, sql);
                            }
                            OnConflictUpdate::Expr(col, expr) => {
                                col.prepare(sql.as_writer(), self.quote());
                                write!(sql, " = ").unwrap();
                                self.prepare_simple_expr(expr, sql);
                            }
                        }
                        false
                    });
                }
            }
        }
    }

    #[doc(hidden)]
    /// Write ON CONFLICT keywords
    fn prepare_on_conflict_keywords(&self, sql: &mut dyn SqlWriter) {
        write!(sql, " ON CONFLICT ").unwrap();
    }

    #[doc(hidden)]
    /// Write ON CONFLICT keywords
    fn prepare_on_conflict_do_update_keywords(&self, sql: &mut dyn SqlWriter) {
        write!(sql, " DO UPDATE SET ").unwrap();
    }

    #[doc(hidden)]
    /// Write ON CONFLICT update action by retrieving value from the excluded table
    fn prepare_on_conflict_excluded_table(&self, col: &DynIden, sql: &mut dyn SqlWriter) {
        write!(
            sql,
            "{}excluded{}",
            self.quote().left(),
            self.quote().right()
        )
        .unwrap();
        write!(sql, ".").unwrap();
        col.prepare(sql.as_writer(), self.quote());
    }

    #[doc(hidden)]
    /// Write ON CONFLICT conditions
    fn prepare_on_conflict_condition(
        &self,
        on_conflict_condition: &ConditionHolder,
        sql: &mut dyn SqlWriter,
    ) {
        self.prepare_condition(on_conflict_condition, "WHERE", sql)
    }

    #[doc(hidden)]
    /// Hook to insert "OUTPUT" expressions.
    fn prepare_output(&self, _returning: &Option<ReturningClause>, _sql: &mut dyn SqlWriter) {}

    #[doc(hidden)]
    /// Hook to insert "RETURNING" statements.
    fn prepare_returning(&self, returning: &Option<ReturningClause>, sql: &mut dyn SqlWriter) {
        if let Some(returning) = returning {
            write!(sql, " RETURNING ").unwrap();
            match &returning {
                ReturningClause::All => write!(sql, "*").unwrap(),
                ReturningClause::Columns(cols) => {
                    cols.iter().fold(true, |first, column_ref| {
                        if !first {
                            write!(sql, ", ").unwrap()
                        }
                        self.prepare_column_ref(column_ref, sql);
                        false
                    });
                }
                ReturningClause::Exprs(exprs) => {
                    exprs.iter().fold(true, |first, expr| {
                        if !first {
                            write!(sql, ", ").unwrap()
                        }
                        self.prepare_simple_expr(expr, sql);
                        false
                    });
                }
            }
        }
    }

    #[doc(hidden)]
    /// Translate a condition to a "WHERE" clause.
    fn prepare_condition(
        &self,
        condition: &ConditionHolder,
        keyword: &str,
        sql: &mut dyn SqlWriter,
    ) {
        match &condition.contents {
            ConditionHolderContents::Empty => (),
            ConditionHolderContents::Chain(conditions) => {
                write!(sql, " {keyword} ").unwrap();
                for (i, log_chain_oper) in conditions.iter().enumerate() {
                    self.prepare_logical_chain_oper(log_chain_oper, i, conditions.len(), sql);
                }
            }
            ConditionHolderContents::Condition(c) => {
                write!(sql, " {keyword} ").unwrap();
                self.prepare_condition_where(c, sql);
            }
        }
    }

    #[doc(hidden)]
    /// Translate part of a condition to part of a "WHERE" clause.
    fn prepare_condition_where(&self, condition: &Condition, sql: &mut dyn SqlWriter) {
        if condition.negate {
            write!(sql, "NOT ").unwrap()
        }

        if condition.is_empty() {
            match condition.condition_type {
                ConditionType::All => self.prepare_constant_true(sql),
                ConditionType::Any => self.prepare_constant_false(sql),
            }
            return;
        }

        if condition.negate {
            write!(sql, "(").unwrap();
        }
        condition.conditions.iter().fold(true, |first, cond| {
            if !first {
                match condition.condition_type {
                    ConditionType::Any => write!(sql, " OR ").unwrap(),
                    ConditionType::All => write!(sql, " AND ").unwrap(),
                }
            }
            match cond {
                ConditionExpression::Condition(c) => {
                    if condition.conditions.len() > 1 {
                        write!(sql, "(").unwrap();
                    }
                    self.prepare_condition_where(c, sql);
                    if condition.conditions.len() > 1 {
                        write!(sql, ")").unwrap();
                    }
                }
                ConditionExpression::SimpleExpr(e) => {
                    if condition.conditions.len() > 1 && (e.is_logical() || e.is_between()) {
                        write!(sql, "(").unwrap();
                    }
                    self.prepare_simple_expr(e, sql);
                    if condition.conditions.len() > 1 && (e.is_logical() || e.is_between()) {
                        write!(sql, ")").unwrap();
                    }
                }
            }
            false
        });
        if condition.negate {
            write!(sql, ")").unwrap();
        }
    }

    #[doc(hidden)]
    /// Translate [`Frame`] into SQL statement.
    fn prepare_frame(&self, frame: &Frame, sql: &mut dyn SqlWriter) {
        match *frame {
            Frame::UnboundedPreceding => write!(sql, "UNBOUNDED PRECEDING").unwrap(),
            Frame::Preceding(v) => {
                self.prepare_value(&v.into(), sql);
                write!(sql, "PRECEDING").unwrap();
            }
            Frame::CurrentRow => write!(sql, "CURRENT ROW").unwrap(),
            Frame::Following(v) => {
                self.prepare_value(&v.into(), sql);
                write!(sql, "FOLLOWING").unwrap();
            }
            Frame::UnboundedFollowing => write!(sql, "UNBOUNDED FOLLOWING").unwrap(),
        }
    }

    #[doc(hidden)]
    /// Translate [`WindowStatement`] into SQL statement.
    fn prepare_window_statement(&self, window: &WindowStatement, sql: &mut dyn SqlWriter) {
        if !window.partition_by.is_empty() {
            write!(sql, "PARTITION BY ").unwrap();
            window.partition_by.iter().fold(true, |first, expr| {
                if !first {
                    write!(sql, ", ").unwrap()
                }
                self.prepare_simple_expr(expr, sql);
                false
            });
        }

        if !window.order_by.is_empty() {
            write!(sql, " ORDER BY ").unwrap();
            window.order_by.iter().fold(true, |first, expr| {
                if !first {
                    write!(sql, ", ").unwrap()
                }
                self.prepare_order_expr(expr, sql);
                false
            });
        }

        if let Some(frame) = &window.frame {
            match frame.r#type {
                FrameType::Range => write!(sql, " RANGE ").unwrap(),
                FrameType::Rows => write!(sql, " ROWS ").unwrap(),
            };
            if let Some(end) = &frame.end {
                write!(sql, "BETWEEN ").unwrap();
                self.prepare_frame(&frame.start, sql);
                write!(sql, " AND ").unwrap();
                self.prepare_frame(end, sql);
            } else {
                self.prepare_frame(&frame.start, sql);
            }
        }
    }

    #[doc(hidden)]
    /// Translate a binary expr to SQL.
    fn binary_expr(
        &self,
        left: &SimpleExpr,
        op: &BinOper,
        right: &SimpleExpr,
        sql: &mut dyn SqlWriter,
    ) {
        let no_paren = matches!(op, BinOper::Equal | BinOper::NotEqual);
        let left_paren = left.need_parentheses()
            && left.is_binary()
            && *op != left.get_bin_oper().unwrap()
            && !no_paren;
        if left_paren {
            write!(sql, "(").unwrap();
        }
        self.prepare_simple_expr(left, sql);
        if left_paren {
            write!(sql, ")").unwrap();
        }
        write!(sql, " ").unwrap();
        self.prepare_bin_oper(op, sql);
        write!(sql, " ").unwrap();
        let no_right_paren = matches!(
            op,
            BinOper::Between | BinOper::NotBetween | BinOper::Like | BinOper::NotLike
        );
        let right_paren = (right.need_parentheses()
            || right.is_binary() && *op != left.get_bin_oper().unwrap())
            && !no_right_paren
            && !no_paren;
        if right_paren {
            write!(sql, "(").unwrap();
        }
        self.prepare_simple_expr(right, sql);
        if right_paren {
            write!(sql, ")").unwrap();
        }
    }

    #[doc(hidden)]
    /// Write a string surrounded by escaped quotes.
    fn write_string_quoted(&self, string: &str, buffer: &mut String) {
        write!(buffer, "'{}'", self.escape_string(string)).unwrap()
    }

    #[doc(hidden)]
    /// The name of the function that represents the "if null" condition.
    fn if_null_function(&self) -> &str {
        "IFNULL"
    }

    #[doc(hidden)]
    /// The name of the function that returns the char length.
    fn char_length_function(&self) -> &str {
        "CHAR_LENGTH"
    }

    #[doc(hidden)]
    /// The name of the function that returns a random number
    fn random_function(&self) -> &str {
        // Returning it with parens as part of the name because the tuple preparer can't deal with empty lists
        "RANDOM"
    }

    /// The keywords for insert default row.
    fn insert_default_keyword(&self) -> &str {
        "(DEFAULT)"
    }

    /// Write insert default rows expression.
    fn insert_default_values(&self, num_rows: u32, sql: &mut dyn SqlWriter) {
        write!(sql, "VALUES ").unwrap();
        (0..num_rows).fold(true, |first, _| {
            if !first {
                write!(sql, ", ").unwrap()
            }
            write!(sql, "{}", self.insert_default_keyword()).unwrap();
            false
        });
    }

    /// Write TRUE constant
    fn prepare_constant_true(&self, sql: &mut dyn SqlWriter) {
        self.prepare_constant(&true.into(), sql);
    }

    /// Write FALSE constant
    fn prepare_constant_false(&self, sql: &mut dyn SqlWriter) {
        self.prepare_constant(&false.into(), sql);
    }
}

impl SubQueryStatement {
    pub(crate) fn prepare_statement(
        &self,
        query_builder: &dyn QueryBuilder,
        sql: &mut dyn SqlWriter,
    ) {
        use SubQueryStatement::*;
        match self {
            SelectStatement(stmt) => query_builder.prepare_select_statement(stmt, sql),
            InsertStatement(stmt) => query_builder.prepare_insert_statement(stmt, sql),
            UpdateStatement(stmt) => query_builder.prepare_update_statement(stmt, sql),
            DeleteStatement(stmt) => query_builder.prepare_delete_statement(stmt, sql),
            WithStatement(stmt) => query_builder.prepare_with_query(stmt, sql),
        }
    }
}

pub(crate) struct CommonSqlQueryBuilder;

impl QueryBuilder for CommonSqlQueryBuilder {
    fn prepare_query_statement(&self, query: &SubQueryStatement, sql: &mut dyn SqlWriter) {
        query.prepare_statement(self, sql);
    }

    fn prepare_value(&self, value: &Value, sql: &mut dyn SqlWriter) {
        sql.push_param(value.clone(), self as _);
    }
}

impl QuotedBuilder for CommonSqlQueryBuilder {
    fn quote(&self) -> Quote {
        QUOTE
    }
}

impl EscapeBuilder for CommonSqlQueryBuilder {}

impl TableRefBuilder for CommonSqlQueryBuilder {}<|MERGE_RESOLUTION|>--- conflicted
+++ resolved
@@ -247,13 +247,9 @@
             self.prepare_table_ref(table, sql);
         }
 
-<<<<<<< HEAD
-        self.prepare_condition(&delete.r#where, "WHERE", sql);
-=======
         self.prepare_output(&delete.returning, sql);
 
         self.prepare_condition(&delete.wherei, "WHERE", sql);
->>>>>>> 02eb112b
 
         self.prepare_delete_order_by(delete, sql);
 
